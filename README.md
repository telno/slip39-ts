# SLIP39

[![npm](https://img.shields.io/npm/v/slip39.svg)](https://www.npmjs.org/package/slip39)


The Typescript implementation of the [SLIP39](https://github.com/satoshilabs/slips/blob/master/slip-0039.md) for Shamir's Secret-Sharing for Mnemonic Codes.

The code based on my [Dart implementation of SLIP-0039](https://github.com/ilap/slip39-dart/).

# DISCLAIMER

This project is still in early development phase. Use it at your own risk.

## Description

 This SLIP39 implementation uses a 3 level height (l=3) of a 16 degree (d=16) tree (T), which is represented as an array of the level two nodes (groups, G).

 The degree (d) and the level (l) of the tree are 16 and 3 respectively,
 which means that max d^(l-1), i.e. 16^2, leaf nodes (M) can be in a complete tree (or forest).

 The first level (l=1) node of the tree is the the root (R), the level 2 ones are the `SSS` groups (Gs or group nodes) e.g. `[G0, ..., Gd]`.

 The last, the third, level nodes are the only leafs (M, group members) which contains the generated mnemonics.

 Every node has two values:
  - the N and
  - M i.e. n(N,M).

 Whihc means, that N (`threshold`) number of M children are required to reconstruct the node's secret.

## Format

The tree's human friendly array representation only uses the group (l=2) nodes as arrays.
For example. : ``` [[1,1], [1,1], [3,5], [2,6]]```
The group's first parameter is the `N` (group threshold) while the second is the `M`, the number of members in the group. See, and example in [Using](#Using).

## Installing

```
<<<<<<< HEAD
yarn add slip39
=======
npm install slip39
>>>>>>> 66d96e99

```

## Using
See `example/main.js`

<<<<<<< HEAD
```javascript
const slip39 = require('slip39');
=======
  ``` javascript
const slip39 = require('../src/slip39.js');
>>>>>>> 66d96e99
const assert = require('assert');
// threshold (N) number of group shares required to reconstruct the master secret.
const threshold = 2;
const masterSecret = 'ABCDEFGHIJKLMNOP'.slip39EncodeHex();
const passphrase = 'TREZOR';

/**
 * 4 groups shares.
 * = two for Alice
 * = one for friends and
 * = one for family members
 * Two of these group shares are required to reconstruct the master secret.
 */
const groups = [
  // Alice group shares. 1 is enough to reconstruct a group share,
  // therefore she needs at least two group shares to be reconstructed,
  [1, 1],
  [1, 1],
  // 3 of 5 Friends' shares are required to reconstruct this group share
  [3, 5],
  // 2 of 6 Family's shares are required to reconstruct this group share
  [2, 6]
];

const slip = slip39.fromArray(masterSecret, {
  passphrase: passphrase,
  threshold: threshold,
  groups: groups
});

// One of Alice's share
const aliceShare = slip.fromPath('r/0').mnemonics;

// and any two of family's shares.
//const familyShares = slip.fromPath('r/3/1').mnemonics
//  .concat(slip.fromPath('r/3/3').mnemonics);
// const allShares = aliceShare.concat(familyShares);

// or, use three of the friend shares
//const friendShares = slip.fromPath('r/2/0').mnemonics
//  .concat(slip.fromPath('r/2/3').mnemonics)
//  .concat(slip.fromPath('r/2/4').mnemonics);
// const allShares = aliceShare.concat(friendShares);

// or, use Alice's other share
const otherAliceShare = slip.fromPath('r/1').mnemonics;
const allShares = aliceShare.concat(otherAliceShare);

console.log('Shares used for restoring the master secret:');
allShares.forEach((s) => console.log(s));

const recoveredSecret = slip39.recoverSecret(allShares, passphrase);
console.log('Master secret: ' + masterSecret.slip39DecodeHex());
console.log('Recovered one: ' + recoveredSecret.slip39DecodeHex());
assert(masterSecret.slip39DecodeHex() === recoveredSecret.slip39DecodeHex());
```

## Testing

```bash
$ npm install
$ npm test

  Basic Tests
    Test threshold 1 with 5 of 7 shares of a group combinations
      ✓ Test combination 0 1 2 3 4.
      ✓ Test combination 0 1 2 3 5.
      ✓ Test combination 0 1 2 3 6.
      ✓ Test combination 0 1 2 4 5.
      ✓ Test combination 0 1 2 4 6.
      ✓ Test combination 0 1 2 5 6.
      ✓ Test combination 0 1 3 4 5.
      ✓ Test combination 0 1 3 4 6.
      ✓ Test combination 0 1 3 5 6.
      ✓ Test combination 0 1 4 5 6.
      ✓ Test combination 0 2 3 4 5.
      ✓ Test combination 0 2 3 4 6.
      ✓ Test combination 0 2 3 5 6.
      ✓ Test combination 0 2 4 5 6.
      ✓ Test combination 0 3 4 5 6.
      ✓ Test combination 1 2 3 4 5.
      ✓ Test combination 1 2 3 4 6.
      ✓ Test combination 1 2 3 5 6.
      ✓ Test combination 1 2 4 5 6.
      ✓ Test combination 1 3 4 5 6.
      ✓ Test combination 2 3 4 5 6.
    Test passhrase
      ✓ should return valid mastersecret when user submits valid passphrse
      ✓ should NOT return valid mastersecret when user submits invalid passphrse
      ✓ should return valid mastersecret when user does not submit passphrse
    Test iteration exponent
      ✓ should return valid mastersecret when user apply valid iteration exponent (44ms)
      ✓ should throw an Error when user submits invalid iteration exponent

  Group Shares Tests
    Test all valid combinations of mnemonics
      ✓ should return the valid mastersecret when valid mnemonics used for recovery
    Original test vectors Tests
      ✓ 1. Valid mnemonic without sharing (128 bits)
      ✓ 2. Mnemonic with invalid checksum (128 bits)
      ✓ 3. Mnemonic with invalid padding (128 bits)
      ✓ 4. Basic sharing 2-of-3 (128 bits)
      ✓ 5. Basic sharing 2-of-3 (128 bits)
      ✓ 6. Mnemonics with different identifiers (128 bits)
      ✓ 7. Mnemonics with different iteration exponents (128 bits)
      ✓ 8. Mnemonics with mismatching group thresholds (128 bits)
      ✓ 9. Mnemonics with mismatching group counts (128 bits)
      ✓ 10. Mnemonics with greater group threshold than group counts (128 bits)
      ✓ 11. Mnemonics with duplicate member indices (128 bits)
      ✓ 12. Mnemonics with mismatching member thresholds (128 bits)
      ✓ 13. Mnemonics giving an invalid digest (128 bits)
      ✓ 14. Insufficient number of groups (128 bits, case 1)
      ✓ 15. Insufficient number of groups (128 bits, case 2)
      ✓ 16. Threshold number of groups, but insufficient number of members in one group (128 bits)
      ✓ 17. Threshold number of groups and members in each group (128 bits, case 1)
      ✓ 18. Threshold number of groups and members in each group (128 bits, case 2)
      ✓ 19. Threshold number of groups and members in each group (128 bits, case 3)
      ✓ 20. Valid mnemonic without sharing (256 bits)
      ✓ 21. Mnemonic with invalid checksum (256 bits)
      ✓ 22. Mnemonic with invalid padding (256 bits)
      ✓ 23. Basic sharing 2-of-3 (256 bits)
      ✓ 24. Basic sharing 2-of-3 (256 bits)
      ✓ 25. Mnemonics with different identifiers (256 bits)
      ✓ 26. Mnemonics with different iteration exponents (256 bits)
      ✓ 27. Mnemonics with mismatching group thresholds (256 bits)
      ✓ 28. Mnemonics with mismatching group counts (256 bits)
      ✓ 29. Mnemonics with greater group threshold than group counts (256 bits)
      ✓ 30. Mnemonics with duplicate member indices (256 bits)
      ✓ 31. Mnemonics with mismatching member thresholds (256 bits)
      ✓ 32. Mnemonics giving an invalid digest (256 bits)
      ✓ 33. Insufficient number of groups (256 bits, case 1)
      ✓ 34. Insufficient number of groups (256 bits, case 2)
      ✓ 35. Threshold number of groups, but insufficient number of members in one group (256 bits)
      ✓ 36. Threshold number of groups and members in each group (256 bits, case 1)
      ✓ 37. Threshold number of groups and members in each group (256 bits, case 2)
      ✓ 38. Threshold number of groups and members in each group (256 bits, case 3)
      ✓ 39. Mnemonic with insufficient length
      ✓ 40. Mnemonic with invalid master secret length
    Invalid Shares
      ✓ Short master secret
      ✓ Odd length master secret
      ✓ Group threshold exceeds number of groups
      ✓ Invalid group threshold.
      ✓ Member threshold exceeds number of members
      ✓ Invalid member threshold
      ✓ Group with multiple members and threshold 1


  74 passing (477ms)

```

## TODOS

- [x] Add unit tests.
- [x] Test with the reference code's test vectors.
- [ ] Refactor the helpers to different helper classes e.g. `CryptoHelper()`, `ShamirHelper()` etc.
- [ ] Add `JSON` representation, see [JSON representation](#json-representation) below.
- [ ] Refactor to much simpler code.

### JSON Representation

```json
{
  "name": "Slip39",
  "threshold": 2,
  "shares": [
    {
      "name": "My Primary",
      "threshold": 1,
      "shares": [
        "Primary"
      ]
    },
    {
      "name": "My Secondary",
      "threshold": 1,
      "shares": [
        "Secondary"
      ]
    },
    {
      "name": "Friends",
      "threshold": 3,
      "shares": [
        "Alice",
        "Bob",
        "Charlie",
        "David",
        "Erin"
      ]
    },
    {
      "name": "Family",
      "threshold": 2,
      "shares": [
        "Adam",
        "Brenda",
        "Carol",
        "Dan",
        "Edward",
        "Frank"
      ]
    }
  ]
}
```
# LICENSE

Copyright (c) 2019 Pal Dorogi `"iLap"` <pal.dorogi@gmail.com>

[MIT License](LICENSE)<|MERGE_RESOLUTION|>--- conflicted
+++ resolved
@@ -37,24 +37,16 @@
 ## Installing
 
 ```
-<<<<<<< HEAD
+
 yarn add slip39
-=======
-npm install slip39
->>>>>>> 66d96e99
 
 ```
 
 ## Using
 See `example/main.js`
 
-<<<<<<< HEAD
 ```javascript
 const slip39 = require('slip39');
-=======
-  ``` javascript
-const slip39 = require('../src/slip39.js');
->>>>>>> 66d96e99
 const assert = require('assert');
 // threshold (N) number of group shares required to reconstruct the master secret.
 const threshold = 2;
